--- conflicted
+++ resolved
@@ -6,7 +6,7 @@
 
 use crate::factory::FactoryCodegen;
 use proc_macro::TokenStream;
-use syn::{DeriveInput, Error, parse_macro_input, spanned::Spanned};
+use syn::{parse_macro_input, spanned::Spanned, DeriveInput, Error};
 
 mod analysis;
 mod error;
@@ -37,13 +37,8 @@
 /// Additionally generates:
 /// - `new() -> Self` - Creates a new factory instance with all fields set to `None`
 /// - `create(connection) -> Result<Struct, Error>` - Creates and persists the object if it implements `Persistable`
-<<<<<<< HEAD
-#[proc_macro_derive(Factory, attributes(factory))]
+#[proc_macro_derive(Factory, attributes(factory, fabrique))]
 pub fn derive_factory(input: TokenStream) -> TokenStream {
-=======
-#[proc_macro_derive(Factory, attributes(factory, fabrique))]
-pub fn derive(input: TokenStream) -> TokenStream {
->>>>>>> ab195c09
     let input = parse_macro_input!(input as DeriveInput);
     let span = input.span();
     match FactoryCodegen::from(input) {
